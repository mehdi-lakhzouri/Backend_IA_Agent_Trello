# === Core Web Framework ===
Flask==2.3.3
Flask-CORS==4.0.0
Flask-SQLAlchemy==3.1.1
Flask-Migrate==4.1.0

# === Environment & Config ===
python-dotenv==1.0.1

<<<<<<< HEAD
# Core packages avec versions testées et compatibles
numpy==1.24.3
pydantic==1.10.22

# LangChain Stack (versions compatibles vérifiées)
langchain-core==0.1.53
langchain==0.1.14
langchain-community==0.0.38
langchain-google-genai==0.0.6
langchain-text-splitters==0.0.2
langsmith==0.1.112

# LangGraph (version compatible avec LangChain-Core 0.1.53)
langgraph==0.0.49

# Google Generative AI pour l'analyse de criticité
google-generativeai==0.3.2
=======
# === HTTP Client ===
requests==2.31.0
>>>>>>> d78b9612

# === Database Layer ===
SQLAlchemy==2.0.41
PyMySQL==1.1.1
mysql-connector-python==9.3.0
alembic==1.13.2

<<<<<<< HEAD
# Base de données
SQLAlchemy==2.0.41
mysql-connector-python==9.3.0
PyMySQL==1.1.1

# Cryptographie pour sécuriser les tokens
=======
# === Security / Crypto ===
>>>>>>> d78b9612
cryptography==41.0.7

# === Data Models / Validation ===
pydantic==1.10.22

# === AI / LLM & Vector Store Stack ===
google-generativeai==0.3.2
chromadb==0.4.24
langchain==0.1.14
langchain-core==0.1.53
langchain-community==0.0.38
langchain-google-genai==0.0.6
langchain-text-splitters==0.0.2
langgraph==0.0.49
langsmith==0.1.112

# === Optional File Processing (actuellement non utilisés dans le code) ===
PyPDF2==3.0.1
python-docx==0.8.11
openpyxl==3.1.2

<<<<<<< HEAD
# Utilitaires
requests==2.31.0
=======
# === Scheduling (non utilisé directement) ===
APScheduler==3.10.4

# === Utilities / Math (non utilisé directement) ===
numpy==1.24.3
>>>>>>> d78b9612

# === Tests ===
pytest==7.4.3
pytest-flask==1.3.0
<<<<<<< HEAD
=======

# === Production WSGI Server (Docker) ===
gunicorn==21.2.0
>>>>>>> d78b9612
<|MERGE_RESOLUTION|>--- conflicted
+++ resolved
@@ -7,28 +7,8 @@
 # === Environment & Config ===
 python-dotenv==1.0.1
 
-<<<<<<< HEAD
-# Core packages avec versions testées et compatibles
-numpy==1.24.3
-pydantic==1.10.22
-
-# LangChain Stack (versions compatibles vérifiées)
-langchain-core==0.1.53
-langchain==0.1.14
-langchain-community==0.0.38
-langchain-google-genai==0.0.6
-langchain-text-splitters==0.0.2
-langsmith==0.1.112
-
-# LangGraph (version compatible avec LangChain-Core 0.1.53)
-langgraph==0.0.49
-
-# Google Generative AI pour l'analyse de criticité
-google-generativeai==0.3.2
-=======
 # === HTTP Client ===
 requests==2.31.0
->>>>>>> d78b9612
 
 # === Database Layer ===
 SQLAlchemy==2.0.41
@@ -36,16 +16,7 @@
 mysql-connector-python==9.3.0
 alembic==1.13.2
 
-<<<<<<< HEAD
-# Base de données
-SQLAlchemy==2.0.41
-mysql-connector-python==9.3.0
-PyMySQL==1.1.1
-
-# Cryptographie pour sécuriser les tokens
-=======
 # === Security / Crypto ===
->>>>>>> d78b9612
 cryptography==41.0.7
 
 # === Data Models / Validation ===
@@ -67,23 +38,15 @@
 python-docx==0.8.11
 openpyxl==3.1.2
 
-<<<<<<< HEAD
-# Utilitaires
-requests==2.31.0
-=======
 # === Scheduling (non utilisé directement) ===
 APScheduler==3.10.4
 
 # === Utilities / Math (non utilisé directement) ===
 numpy==1.24.3
->>>>>>> d78b9612
 
 # === Tests ===
 pytest==7.4.3
 pytest-flask==1.3.0
-<<<<<<< HEAD
-=======
 
 # === Production WSGI Server (Docker) ===
-gunicorn==21.2.0
->>>>>>> d78b9612
+gunicorn==21.2.0