--- conflicted
+++ resolved
@@ -13,16 +13,11 @@
 import requests
 from tools.add_comment_tool import add_comment_to_card
 import traceback
-<<<<<<< HEAD
-=======
 from tools.move_card_tool import move_card_to_list
->>>>>>> d78b9612
 import html
 import re
 from tools.add_etiquette_tool import apply_criticality_label_with_creation
 from tools.add_etiquette_tool import apply_criticality_label_with_creation
-<<<<<<< HEAD
-=======
 from app.services.analysis_orchestrator import AnalysisOrchestrator
 from app.services.response_builder import success, error
 from app.services.reanalysis_service import ReanalysisService
@@ -30,7 +25,6 @@
 from app.services.statistics_service import StatisticsService
 from app.services.config_service import ConfigService
 from app.services.validators import require_json
->>>>>>> d78b9612
 trello_bp = Blueprint('trello', __name__)
 
 # Note: Les routes de connexion Trello sont maintenant gérées côté frontend
@@ -53,204 +47,6 @@
         board_name = data.get('board_name', 'Board sans nom')
         list_name = data.get('list_name', 'Liste sans nom')
         analyse_board_id = data.get('analyse_board_id')
-<<<<<<< HEAD
-        
-        if not token:
-            return jsonify({"error": "Token Trello requis"}), 400
-        
-        # Récupérer les cartes de la liste via l'API Trello
-        try:
-            cards_url = f"https://api.trello.com/1/lists/{list_id}/cards"
-            params = {
-                'key': os.environ.get('TRELLO_API_KEY'),
-                'token': token,
-                'fields': 'id,name,desc,due,url,dateLastActivity',
-                'attachments': 'false',
-                'members': 'true',
-                'labels': 'true'
-            }
-            
-            response = requests.get(cards_url, params=params)
-            response.raise_for_status()
-            cards_data = response.json()
-            
-        except requests.exceptions.RequestException as e:
-            return jsonify({"error": f"Erreur lors de la récupération des cartes: {str(e)}"}), 500
-        
-        if not cards_data:
-            return jsonify({
-                "status": "success",
-                "message": "Aucune carte trouvée dans cette liste",
-                "board_analysis": {
-                    "board_id": board_id,
-                    "board_name": board_name,
-                    "list_id": list_id,
-                    "list_name": list_name,
-                    "total_cards": 0,
-                    "analyzed_at": datetime.now().isoformat()
-                },
-                "cards_analysis": []
-            }), 200
-        
-        # Initialiser l'analyseur de criticité
-        analyzer = CriticalityAnalyzer()
-        
-        # Analyser chaque carte
-        analysis_results = []
-        saved_tickets = []
-        
-
-        
-
-        for card in cards_data:
-            # Vérifier si le ticket a déjà été analysé
-            existing_ticket = Tickets.get_by_trello_id(card['id'])
-            
-            if existing_ticket and existing_ticket.ticket_metadata:
-                # Récupérer le résultat d'analyse existant
-                analysis_result = existing_ticket.ticket_metadata.get('analysis_result', {})
-                if analysis_result:
-                    print(f"📌 Ticket {card['id']} déjà analysé, utilisation du résultat en cache")
-                    result = analysis_result
-                    analysis_results.append(result)
-                    
-                    # Marquer comme ticket existant pour les statistiques de sauvegarde
-                    if analyse_board_id:
-                        saved_tickets.append({
-                            'trello_ticket_id': card['id'],
-                            'card_name': card['name'],
-                            'criticality_level': existing_ticket.criticality_level,
-                            'from_cache': True
-                        })
-                    
-                    # Continuer avec le ticket suivant
-                    continue
-            
-            # Préparer les données de la carte pour l'analyse (nouveau ticket)
-            card_data = {
-                'id': card['id'],
-                'name': card['name'],
-                'desc': card.get('desc', ''),
-                'due': card.get('due'),
-                'list_name': list_name,
-                'board_id': board_id,
-                'board_name': board_name,
-                'labels': card.get('labels', []),
-                'members': card.get('members', []),
-                'url': card['url']
-            }
-
-            # Analyser la criticité (nouveau ticket seulement)
-            print(f"🔍 Analyse en cours pour le nouveau ticket {card['id']}...")
-            result = analyzer.analyze_card_criticality(card_data)
-            result['analyzed_at'] = datetime.now().isoformat()
-            analysis_results.append(result)
-
-
-
-            # Ajouter l'étiquette de criticité sur la carte Trello après analyse
-            try:
-                if result.get('success', False) and result.get('criticality_level'):
-                    logger.info(f"Ajout de l'étiquette '{result['criticality_level']}' sur la carte {card['id']} ({card['name']})")
-                    apply_criticality_label_with_creation(
-                        card_id=card['id'],
-                        board_id=board_id,
-                        token=token,
-                        criticality_level=result['criticality_level']
-                    )
-                    logger.info(f"Étiquette '{result['criticality_level']}' ajoutée avec succès sur la carte {card['id']}")
-            except Exception as label_error:
-                logger.error(f"Erreur lors de l'ajout de l'étiquette sur la carte {card['id']} : {str(label_error)}")
-
-            # Ajouter la justification comme commentaire sur la carte Trello
-            try:
-                justification = result.get('justification')
-                if result.get('success', False) and justification:
-                    logger.info(f"Ajout du commentaire (justification) sur la carte {card['id']} ({card['name']})")
-                    add_comment_to_card(
-                        card_id=card['id'],
-                        token=token,
-                        comment=justification
-                    )
-                    logger.info(f"Commentaire ajouté avec succès sur la carte {card['id']}")
-            except Exception as comment_error:
-                logger.error(f"Erreur lors de l'ajout du commentaire sur la carte {card['id']} : {str(comment_error)}")
-
-            # Si analyse_board_id est fourni, sauvegarder dans la table tickets
-            if analyse_board_id and result.get('success', False):
-                try:
-                    # Vérifier si le ticket existe déjà
-                    if not Tickets.exists_by_trello_id(card['id']):
-                        ticket = Tickets(
-                            analyse_board_id=analyse_board_id,
-                            trello_ticket_id=card['id'],
-                            ticket_metadata={
-                                'name': card['name'],
-                                'desc': card.get('desc', ''),
-                                'due': card.get('due'),
-                                'url': card['url'],
-                                'labels': card.get('labels', []),
-                                'members': card.get('members', []),
-                                'analysis_result': result
-                            },
-                            criticality_level=result.get('criticality_level', '').lower() if result.get('criticality_level') else None
-                        )
-                        db.session.add(ticket)
-                        saved_tickets.append({
-                            'trello_ticket_id': card['id'],
-                            'card_name': card['name'],
-                            'criticality_level': ticket.criticality_level
-                        })
-                except Exception as ticket_error:
-                    print(f"Erreur lors de la sauvegarde du ticket {card['id']}: {str(ticket_error)}")
-        
-        # Commit des tickets sauvegardés
-        if saved_tickets:
-            try:
-                db.session.commit()
-            except Exception as commit_error:
-                db.session.rollback()
-                print(f"Erreur lors du commit des tickets: {str(commit_error)}")
-                saved_tickets = []
-        
-        # Calculer les statistiques
-        total_cards = len(analysis_results)
-        successful_analyses = [r for r in analysis_results if r.get('success', False)]
-        
-        criticality_counts = {
-            'CRITICAL_TOTAL': len(successful_analyses),  # Tous les tickets analysés sont critiques
-            'NON_CRITICAL': 0,  # Plus de tickets non-critiques
-            'HIGH': len([r for r in successful_analyses if r.get('criticality_level') == 'HIGH']),
-            'MEDIUM': len([r for r in successful_analyses if r.get('criticality_level') == 'MEDIUM']),
-            'LOW': len([r for r in successful_analyses if r.get('criticality_level') == 'LOW'])
-        }
-        
-        success_rate = len(successful_analyses) / total_cards if total_cards > 0 else 0
-        
-        response = {
-            "status": "success",
-            "board_analysis": {
-                "board_id": board_id,
-                "board_name": board_name,
-                "list_id": list_id,
-                "list_name": list_name,
-                "total_cards": total_cards,
-                "criticality_distribution": criticality_counts,
-                "success_rate": round(success_rate * 100, 2),
-                "analyzed_at": datetime.now().isoformat()
-            },
-            "cards_analysis": analysis_results
-        }
-        
-        # Ajouter les tickets sauvegardés à la réponse si applicable
-        if saved_tickets:
-            response["saved_tickets"] = saved_tickets
-            response["tickets_saved_count"] = len(saved_tickets)
-        
-        return jsonify(response), 200
-        
-    except Exception as e:
-=======
         orchestrator = AnalysisOrchestrator(token)
         result = orchestrator.analyze_list(
             board_id=board_id,
@@ -263,7 +59,6 @@
             return error(result['error'], status=500)
         return success(result)
     except Exception as e:  # noqa: BLE001
->>>>>>> d78b9612
         db.session.rollback()
         return error(f"Erreur lors de l'analyse: {str(e)}", status=500)
 
@@ -272,11 +67,7 @@
 def add_label_to_card(card_id):
     """
     Add a criticality label to a specific Trello card.
-<<<<<<< HEAD
-    
-=======
-
->>>>>>> d78b9612
+
     Body JSON attendu:
     {
         "board_id": "string",
@@ -285,54 +76,6 @@
     }
     """
     try:
-<<<<<<< HEAD
-        data = request.get_json()
-        
-        if not data:
-            return jsonify({"error": "Corps de requête JSON requis"}), 400
-        
-        board_id = data.get('board_id')
-        token = data.get('token')
-        criticality_level = data.get('criticality_level')
-        
-        # Validation des champs requis
-        required_fields = ['board_id', 'token', 'criticality_level']
-        for field in required_fields:
-            if not data.get(field):
-                return jsonify({"error": f"Champ {field} requis"}), 400
-        
-        # Validation du niveau de criticité
-        if criticality_level.upper() not in ['HIGH', 'MEDIUM', 'LOW']:
-            return jsonify({"error": "criticality_level doit être HIGH, MEDIUM ou LOW"}), 400
-        
-        
-        
-        # Appliquer le label sur la carte
-        try:
-            result = apply_criticality_label_with_creation(
-                card_id=card_id,
-                board_id=board_id,
-                token=token,
-                criticality_level=criticality_level.upper()
-            )
-            
-            return jsonify({
-                "status": "success",
-                "message": f"Label de criticité '{criticality_level.upper()}' ajouté à la carte {card_id}",
-                "card_id": card_id,
-                "criticality_level": criticality_level.upper(),
-                "trello_response": result
-            }), 200
-            
-        except Exception as label_error:
-            return jsonify({
-                "status": "error",
-                "message": f"Erreur lors de l'ajout du label: {str(label_error)}"
-            }), 500
-        
-    except Exception as e:
-        return jsonify({"error": f"Erreur lors du traitement: {str(e)}"}), 500
-=======
         data = request.get_json() or {}
         ok, missing = require_json(data, ['board_id', 'token', 'criticality_level'])
         if not ok:
@@ -354,18 +97,13 @@
         })
     except Exception as e:  # noqa: BLE001
         return error(f"Erreur lors du traitement: {str(e)}", status=500)
->>>>>>> d78b9612
 
 
 @trello_bp.route('/api/trello/card/<card_id>/add-comment', methods=['POST'])
 def add_comment_to_card_endpoint(card_id):
     """
     Add a comment to a specific Trello card.
-<<<<<<< HEAD
-    
-=======
-
->>>>>>> d78b9612
+
     Body JSON attendu:
     {
         "token": "string",
@@ -373,48 +111,6 @@
     }
     """
     try:
-<<<<<<< HEAD
-        data = request.get_json()
-        
-        if not data:
-            return jsonify({"error": "Corps de requête JSON requis"}), 400
-        
-        token = data.get('token')
-        comment = data.get('comment')
-        
-        # Validation des champs requis
-        required_fields = ['token', 'comment']
-        for field in required_fields:
-            if not data.get(field):
-                return jsonify({"error": f"Champ {field} requis"}), 400
-        
-        
-        
-        # Ajouter le commentaire à la carte
-        try:
-            result = add_comment_to_card(
-                card_id=card_id,
-                token=token,
-                comment=comment
-            )
-            
-            return jsonify({
-                "status": "success",
-                "message": f"Commentaire ajouté à la carte {card_id}",
-                "card_id": card_id,
-                "comment": comment,
-                "trello_response": result
-            }), 200
-            
-        except Exception as comment_error:
-            return jsonify({
-                "status": "error",
-                "message": f"Erreur lors de l'ajout du commentaire: {str(comment_error)}"
-            }), 500
-        
-    except Exception as e:
-        return jsonify({"error": f"Erreur lors du traitement: {str(e)}"}), 500
-=======
         data = request.get_json() or {}
         ok, missing = require_json(data, ['token','comment'])
         if not ok:
@@ -431,7 +127,6 @@
         })
     except Exception as e:  # noqa: BLE001
         return error(f"Erreur lors du traitement: {e}", status=500)
->>>>>>> d78b9612
 
 
 
@@ -838,67 +533,21 @@
     except Exception as e:
         print("❌ Une erreur est survenue dans /api/tickets :")
         traceback.print_exc()
-<<<<<<< HEAD
-        return jsonify({
-            "status": "error",
-            "message": f"Erreur serveur: {str(e)}"
-        }), 500
-=======
     return error(f"Erreur serveur: {e}", status=500)
->>>>>>> d78b9612
 
 
 @trello_bp.route('/api/analysis/cache/clear', methods=['POST'])
 def clear_analysis_cache():
     """
     Supprime le cache d'analyse pour forcer une réanalyse de tous les tickets.
-<<<<<<< HEAD
-    
-    Body JSON attendu (optionnel):
-    {
-        "trello_ticket_id": "string" (optionnel - pour supprimer le cache d'un ticket spécifique)
-=======
 
     Body JSON attendu (optionnel):
     {
         "ticket_id": "string" (optionnel - pour supprimer le cache d'un ticket spécifique)
->>>>>>> d78b9612
     }
     """
     try:
         data = request.get_json() or {}
-<<<<<<< HEAD
-        trello_ticket_id = data.get('trello_ticket_id')
-        
-        if trello_ticket_id:
-            # Supprimer le cache pour un ticket spécifique
-            success = Tickets.invalidate_analysis_cache(trello_ticket_id)
-            if success:
-                return jsonify({
-                    "status": "success",
-                    "message": f"Cache d'analyse supprimé pour le ticket {trello_ticket_id}",
-                    "cleared_tickets": 1
-                }), 200
-            else:
-                return jsonify({
-                    "status": "error",
-                    "message": f"Ticket {trello_ticket_id} introuvable ou sans cache"
-                }), 404
-        else:
-            # Supprimer le cache pour tous les tickets
-            cleared_count = Tickets.clear_all_analysis_cache()
-            return jsonify({
-                "status": "success",
-                "message": f"Cache d'analyse supprimé pour {cleared_count} tickets",
-                "cleared_tickets": cleared_count
-            }), 200
-            
-    except Exception as e:
-        return jsonify({
-            "status": "error",
-            "message": f"Erreur lors de la suppression du cache: {str(e)}"
-        }), 500
-=======
         ticket_id = data.get('ticket_id')
         if ticket_id:
             ok = CacheService.clear_ticket(ticket_id)
@@ -909,7 +558,6 @@
         return success({"message": f"Cache supprimé pour {cleared} tickets", "cleared_tickets": cleared})
     except Exception as e:  # noqa: BLE001
         return error(f"Erreur lors de la suppression du cache: {e}", status=500)
->>>>>>> d78b9612
 
 
 @trello_bp.route('/api/analysis/cache/status', methods=['GET'])
@@ -918,42 +566,6 @@
     Récupère les statistiques du cache d'analyse.
     """
     try:
-<<<<<<< HEAD
-        total_tickets = Tickets.query.count()
-        
-        # Compter les tickets avec cache d'analyse
-        cached_tickets = 0
-        uncached_tickets = 0
-        
-        tickets = Tickets.query.all()
-        for ticket in tickets:
-            if ticket.ticket_metadata and ticket.ticket_metadata.get('analysis_result'):
-                cached_tickets += 1
-            else:
-                uncached_tickets += 1
-        
-        cache_ratio = (cached_tickets / total_tickets * 100) if total_tickets > 0 else 0
-        
-        return jsonify({
-            "status": "success",
-            "cache_stats": {
-                "total_tickets": total_tickets,
-                "cached_tickets": cached_tickets,
-                "uncached_tickets": uncached_tickets,
-                "cache_ratio_percent": round(cache_ratio, 2)
-            }
-        }), 200
-        
-    except Exception as e:
-        return jsonify({
-            "status": "error",
-            "message": f"Erreur lors de la récupération des statistiques: {str(e)}"
-        }), 500
-
-
-@trello_bp.route('/api/tickets/<trello_ticket_id>/analysis', methods=['GET'])
-def get_ticket_analysis(trello_ticket_id):
-=======
         return success({"cache_stats": CacheService.status()})
     except Exception as e:  # noqa: BLE001
         return error(f"Erreur lors de la récupération des statistiques: {e}", status=500)
@@ -961,33 +573,10 @@
 
 @trello_bp.route('/api/tickets/<ticket_id>/analysis', methods=['GET'])
 def get_ticket_analysis(ticket_id):
->>>>>>> d78b9612
     """
     Récupère le résultat d'analyse en cache pour un ticket spécifique.
     """
     try:
-<<<<<<< HEAD
-        cached_result = Tickets.get_cached_analysis(trello_ticket_id)
-        
-        if cached_result:
-            return jsonify({
-                "status": "success",
-                "trello_ticket_id": trello_ticket_id,
-                "analysis_result": cached_result,
-                "from_cache": True
-            }), 200
-        else:
-            return jsonify({
-                "status": "not_found",
-                "message": f"Aucune analyse en cache pour le ticket {trello_ticket_id}"
-            }), 404
-            
-    except Exception as e:
-        return jsonify({
-            "status": "error",
-            "message": f"Erreur lors de la récupération de l'analyse: {str(e)}"
-        }), 500
-=======
         cached = Tickets.get_cached_analysis(ticket_id)
         if not cached:
             return error(f"Aucune analyse en cache pour le ticket {ticket_id}", status=404)
@@ -1099,4 +688,3 @@
     except Exception as e:  # noqa: BLE001
         db.session.rollback()
         return error(f"Erreur lors de la configuration: {e}", status=500)
->>>>>>> d78b9612
