
"""
Agent d'analyse automatique des configurations Trello.

Ce script parcourt toutes les configurations dans la table 'config'
et crée une session d'analyse pour chacune dans la table 'analyse'.
"""

import sys
import os
import logging
from datetime import datetime
from typing import List, Dict, Any
import requests
from logging.handlers import RotatingFileHandler
from tools.add_etiquette_tool import apply_criticality_label_with_creation
from tools.add_comment_tool import add_comment_to_card


# Ajouter le répertoire racine au path pour les imports
sys.path.append(os.path.dirname(os.path.abspath(__file__)))

from app import create_app, db
from app.models.trello_models import Config, Analyse, AnalyseBoard


def setup_logging() -> logging.Logger:
    """
    Configure le système de logging avec rotation des fichiers.
    """
    # Créer le répertoire logs s'il n'existe pas
    logs_dir = os.path.join(os.path.dirname(os.path.abspath(__file__)), 'logs')
    os.makedirs(logs_dir, exist_ok=True)

    # Nom du fichier de log basé sur la date
    log_filename = f"agent_analyse_{datetime.now().strftime('%Y%m%d')}.log"
    log_filepath = os.path.join(logs_dir, log_filename)

    # Configuration du logger
    logger = logging.getLogger('agent_analyse')
    logger.setLevel(logging.DEBUG)

    # Éviter les doublons de handlers
    if logger.handlers:
        logger.handlers.clear()

    # Handler pour fichier avec rotation (max 10MB, 5 fichiers)
    file_handler = RotatingFileHandler(
        log_filepath,
        maxBytes=10*1024*1024,  # 10MB
        backupCount=5,
        encoding='utf-8'
    )
    file_handler.setLevel(logging.DEBUG)

    # Handler pour console
    console_handler = logging.StreamHandler()
    console_handler.setLevel(logging.INFO)

    # Format des logs
    formatter = logging.Formatter(
        '%(asctime)s - %(name)s - %(levelname)s - %(message)s',
        datefmt='%Y-%m-%d %H:%M:%S'
    )

    file_handler.setFormatter(formatter)
    console_handler.setFormatter(formatter)

    logger.addHandler(file_handler)
    logger.addHandler(console_handler)

    return logger


# Initialiser le logger global
logger = setup_logging()


def generate_unique_reference() -> str:
    """
    Génère une référence unique pour l'analyse.
    Format: ANALYSE-YYYYMMDD-XXX
    """
    today = datetime.now().strftime('%Y%m%d')

    # Compter les analyses créées aujourd'hui
    today_start = datetime.now().replace(hour=0, minute=0, second=0, microsecond=0)
    today_analyses = Analyse.query.filter(Analyse.createdAt >= today_start).count()

    # Incrémenter le compteur
    counter = today_analyses + 1

    reference = f"ANALYSE-{today}-{counter:03d}"
    logger.debug(f"Référence unique générée: {reference}")

    return reference


def extract_config_data(config: Config) -> Dict[str, Any]:
    """
    Extrait les données importantes de la configuration.
    """
    config_data = config.config_data

    extracted_data = {
        'token': config_data.get('token'),
        'board_id': config_data.get('boardId'),
        'board_name': config_data.get('boardName'),
        'list_id': config_data.get('listId'),  # Ajouté
        'list_name': config_data.get('listName')  # Ajouté
    }

    logger.debug(f"Extraction des données config ID {config.id}: {extracted_data.get('board_name', 'N/A')}")

    return extracted_data


def create_global_analyse_session() -> Analyse:
    """
    Crée une session d'analyse globale pour toutes les configurations.
    """
    try:
        # Générer une référence unique
        reference = generate_unique_reference()

        logger.info(f"Création d'une session d'analyse globale: {reference}")

        # Créer la session d'analyse globale
        analyse = Analyse(
            reference=reference,
            reanalyse=False,  # Mettre reanalyse à False lors de l'analyse initiale
            createdAt=datetime.now()
        )

        # Sauvegarder en base
        db.session.add(analyse)
        db.session.commit()

        logger.info(f"Session d'analyse créée avec succès: ID {analyse.analyse_id}")

        return analyse

    except Exception as e:
        logger.error(f"Erreur lors de la création de la session d'analyse: {str(e)}")
        db.session.rollback()
        raise e


def create_analyse_board(analyse: Analyse, config_data: Dict[str, Any]) -> AnalyseBoard:
    """
    Crée une entrée analyse_board pour un board spécifique.
    """
    try:
        logger.debug(f"Création analyse_board pour board: {config_data.get('board_name', 'N/A')}")

        analyse_board = AnalyseBoard(
            analyse_id=analyse.analyse_id,
            platform='trello',
            createdAt=datetime.now()
        )

        # Sauvegarder en base
        db.session.add(analyse_board)
        db.session.commit()

        logger.info(f"Analyse board créée: ID {analyse_board.id} pour analyse '{analyse.reference}'")

        return analyse_board

    except Exception as e:
        logger.error(f"Erreur lors de la création de l'analyse board: {str(e)}")
        db.session.rollback()
        raise e



def check_flask_server_running() -> bool:
    """
    Vérifie si le serveur Flask est en cours d'exécution.
    """
    try:
        logger.debug("Vérification de l'état du serveur Flask...")
        # Tester avec une API qui existe toujours
        response = requests.get("http://localhost:5000/api/trello/config-board-subscription", timeout=5)
        is_running = response.status_code in [200, 404]  # 200 si configs existent, 404 sinon mais serveur UP

        if is_running:
            logger.info("Serveur Flask détecté et opérationnel")
        else:
            logger.warning(f"Serveur Flask non disponible (statut: {response.status_code})")

        return is_running
    except requests.exceptions.RequestException as e:
        logger.warning(f"Serveur Flask non disponible: {str(e)}")
        return False
    except Exception as e:
        logger.error(f"Erreur lors de la vérification du serveur Flask: {str(e)}")
        return False


def analyze_board_list_via_api(analyse_board: AnalyseBoard, config_data: Dict[str, Any]) -> Dict[str, Any]:
    """
    Utilise l'API interne pour analyser toutes les cartes d'une liste spécifique.
    """
    try:
        board_name = config_data.get('board_name', 'N/A')
        list_name = config_data.get('list_name', 'N/A')

        logger.info(f"Début de l'analyse des cartes - Board: {board_name}, List: {list_name}")

        # Vérifier d'abord que le serveur est disponible
        if not check_flask_server_running():
            error_msg = 'Serveur Flask non disponible - analyse des cartes ignorée'
            logger.warning(error_msg)
            return {
                'success': False,
                'error': error_msg
            }

        # URL de l'API interne
        api_url = f"http://localhost:5000/api/trello/board/{config_data['board_id']}/list/{config_data['list_id']}/analyze"

        # Données à envoyer
        payload = {
            'token': config_data['token'],
            'board_name': config_data['board_name'],
            'list_name': config_data['list_name'],
            'analyse_board_id': analyse_board.id
        }

        logger.debug(f"Appel API: {api_url}")

        # Appel à l'API
        response = requests.post(api_url, json=payload, timeout=240)
        response.raise_for_status()

        result = response.json()

        if result.get('status') == 'success':
            cards_count = result.get('board_analysis', {}).get('total_cards', 0)
            tickets_saved = result.get('tickets_saved_count', 0)
            criticality_dist = result.get('board_analysis', {}).get('criticality_distribution', {})

            logger.info(f"Analyse terminée avec succès - {cards_count} cartes, {tickets_saved} tickets sauvegardés")
            logger.debug(f"Distribution criticité: {criticality_dist}")

            return {
                'success': True,
                'board_analysis': result.get('board_analysis', {}),
                'cards_count': cards_count,
                'tickets_saved': tickets_saved,
                'criticality_distribution': criticality_dist,
                'cards_analysis': result.get('cards_analysis', [])
            }
        else:
            error_msg = result.get('error', 'Erreur inconnue lors de l\'analyse')
            logger.error(f"Échec de l'analyse: {error_msg}")
            return {
                'success': False,
                'error': error_msg
            }

    except requests.exceptions.RequestException as e:
        error_msg = f'Erreur de requête API: {str(e)}'
        logger.error(error_msg)
        return {
            'success': False,
            'error': error_msg
        }
    except Exception as e:
        error_msg = f'Erreur lors de l\'analyse: {str(e)}'
        logger.error(error_msg)
        return {
            'success': False,
            'error': error_msg
        }


def process_all_configurations() -> List[Dict[str, Any]]:
    """
    Traite toutes les configurations et crée UNE SEULE session d'analyse globale.
    """
    results = []

    try:
        # Récupérer toutes les configurations
        configs = Config.query.all()

        if not configs:
            logger.warning("Aucune configuration trouvée dans la base de données")
            return results

        logger.info(f"{len(configs)} configuration(s) trouvée(s)")

        # Créer UNE SEULE session d'analyse pour toutes les configurations
        logger.info("Création d'une session d'analyse globale...")
        analyse = create_global_analyse_session()
        logger.info(f"Session d'analyse globale créée: {analyse.reference}")

        # Traiter chaque configuration et créer les analyse_board correspondantes
        valid_configs = []
        invalid_configs = []
        created_boards = []

        for config in configs:
            try:
                # Extraire les données de configuration
                config_data = extract_config_data(config)

                logger.info(f"Traitement de la configuration ID: {config.id}")
                logger.debug(f"Board: {config_data['board_name']} ({config_data['board_id']})")
                logger.debug(f"List: {config_data.get('list_name', 'N/A')} ({config_data.get('list_id', 'N/A')})")
<<<<<<< HEAD
                  
=======

>>>>>>> d78b9612
                # Vérifier que les données essentielles sont présentes
                if not config_data['token'] or not config_data['board_id']:
                    error_msg = "Configuration incomplète - Token ou Board ID manquant"
                    logger.warning(f"Config ID {config.id}: {error_msg}")
                    invalid_configs.append({
                        'config_id': config.id,
                        'status': 'error',
                        'message': error_msg,
                        'config_data': config_data
                    })
                    continue

                # Créer l'entrée analyse_board pour ce board
                analyse_board = create_analyse_board(analyse, config_data)

                # Analyser les cartes de la liste si list_id est disponible
                analysis_result = None
                if config_data.get('list_id'):
                    logger.info("Analyse des cartes de la liste en cours...")
                    analysis_result = analyze_board_list_via_api(analyse_board, config_data)

                    if analysis_result.get('success'):
                        cards_count = analysis_result.get('cards_count', 0)
                        tickets_saved = analysis_result.get('tickets_saved', 0)
                        criticality_dist = analysis_result.get('criticality_distribution', {})

                        logger.info(f"Analyse terminée - Cartes: {cards_count}, Tickets: {tickets_saved}")
                        logger.debug(f"Criticité HIGH: {criticality_dist.get('HIGH', 0)}, "
                                   f"MEDIUM: {criticality_dist.get('MEDIUM', 0)}, "
                                   f"LOW: {criticality_dist.get('LOW', 0)}")
                        # Plus d'appel local des tools : tout est géré côté API Flask
                        logger.debug("Traitement des cartes (labels/commentaires) délégué à l'API Flask.")
                    else:
                        logger.error(f"Erreur lors de l'analyse des cartes: {analysis_result.get('error', 'Erreur inconnue')}")
                else:
                    logger.info("Pas de list_id fourni - analyse des cartes ignorée")

                valid_configs.append({
                    'config_id': config.id,
                    'analyse_board_id': analyse_board.id,
                    'status': 'success',
                    'message': 'Configuration traitée avec succès',
                    'config_data': config_data,
                    'analysis_result': analysis_result
                })

                created_boards.append(analyse_board)

            except Exception as e:
                error_msg = f"Erreur lors du traitement de la configuration {config.id}: {str(e)}"
                logger.error(error_msg)
                invalid_configs.append({
                    'config_id': config.id,
                    'status': 'error',
                    'message': f'Erreur: {str(e)}',
                    'config_data': extract_config_data(config) if config else None
                })

        # Créer le résumé final avec l'analyse unique
        if valid_configs or invalid_configs:
            logger.info(f"Traitement terminé - {len(valid_configs)} valides, {len(invalid_configs)} invalides")
            results.append({
                'analyse_id': analyse.analyse_id,
                'reference': analyse.reference,
                'status': 'success',
                'message': f'Session d\'analyse créée pour {len(configs)} configuration(s)',
                'valid_configs': valid_configs,
                'invalid_configs': invalid_configs,
                'created_boards': created_boards,
                'total_configs': len(configs)
            })

    except Exception as e:
        error_msg = f"Erreur générale lors du traitement des configurations: {str(e)}"
        logger.error(error_msg)
        results.append({
            'status': 'error',
            'message': f'Erreur générale: {str(e)}',
            'valid_configs': [],
            'invalid_configs': [],
            'created_boards': [],
            'total_configs': 0
        })

    return results


def print_summary(results: List[Dict[str, Any]]) -> None:
    """
    Affiche un résumé du traitement effectué.
    """
    logger.info("=" * 60)
    logger.info("RÉSUMÉ DU TRAITEMENT")
    logger.info("=" * 60)

    if not results:
        logger.warning("Aucun résultat à afficher")
        return

    result = results[0]  # Il n'y a qu'un seul résultat maintenant

    if result['status'] == 'success':
        total_configs = result.get('total_configs', 0)
        valid_configs = result.get('valid_configs', [])
        invalid_configs = result.get('invalid_configs', [])

        logger.info(f"Session d'analyse créée: {result['reference']}")
        logger.info(f"Total des configurations analysées: {total_configs}")
        logger.info(f"Configurations valides: {len(valid_configs)}")
        logger.info(f"Configurations invalides: {len(invalid_configs)}")

        if invalid_configs:
            logger.warning("CONFIGURATIONS INVALIDES:")
            for config_info in invalid_configs:
                board_name = config_info['config_data'].get('board_name', 'N/A')
                logger.warning(f"Config ID {config_info['config_id']} - {board_name}: {config_info['message']}")

        if valid_configs:
            logger.info("CONFIGURATIONS VALIDES:")
            total_cards_analyzed = 0
            total_tickets_saved = 0

            for config_info in valid_configs:
                board_name = config_info['config_data'].get('board_name', 'N/A')
                list_name = config_info['config_data'].get('list_name', 'N/A')
                analysis_result = config_info.get('analysis_result')

                if analysis_result and analysis_result.get('success'):
                    cards_count = analysis_result.get('cards_count', 0)
                    tickets_saved = analysis_result.get('tickets_saved', 0)
                    criticality_dist = analysis_result.get('criticality_distribution', {})

                    total_cards_analyzed += cards_count
                    total_tickets_saved += tickets_saved

                    logger.info(f"Config ID {config_info['config_id']} - Board: {board_name}, List: {list_name}")
                    logger.info(f"  {cards_count} cartes analysées, {tickets_saved} tickets sauvegardés")
                    logger.info(f"  HIGH: {criticality_dist.get('HIGH', 0)}, MEDIUM: {criticality_dist.get('MEDIUM', 0)}, LOW: {criticality_dist.get('LOW', 0)}")
                else:
                    logger.info(f"Config ID {config_info['config_id']} - Board: {board_name}, List: {list_name}")
                    if config_info['config_data'].get('list_id'):
                        logger.warning(f"  Erreur lors de l'analyse des cartes: {analysis_result.get('error', 'Erreur inconnue')}")
                    else:
                        logger.info("  Pas de list_id - analyse des cartes ignorée")

            if total_cards_analyzed > 0:
                logger.info("TOTAUX:")
                logger.info(f"  Total cartes analysées: {total_cards_analyzed}")
                logger.info(f"  Total tickets sauvegardés: {total_tickets_saved}")
    else:
        logger.error(f"Erreur générale: {result['message']}")

    logger.info("Une seule session d'analyse a été créée pour toutes les configurations")


def main():
    """
    Fonction principale du script.
    """
    logger.info("AGENT D'ANALYSE AUTOMATIQUE")
    logger.info("=" * 50)
    logger.info("Création d'une session d'analyse unique pour toutes les configurations...")

    # Vérifier que le serveur Flask est en cours d'exécution pour l'API
    logger.info("Vérification du serveur Flask...")
    if not check_flask_server_running():
        logger.warning("Le serveur Flask ne semble pas être en cours d'exécution")
        logger.warning("L'analyse des cartes sera ignorée. Pour activer l'analyse complète,")
        logger.warning("démarrez le serveur Flask avec 'python run.py' dans un autre terminal")
    else:
        logger.info("Serveur Flask détecté et opérationnel")

    # Créer l'application Flask
    app = create_app()

    with app.app_context():
        try:
            # Traiter toutes les configurations et créer UNE session d'analyse
            results = process_all_configurations()

            # Afficher le résumé
            print_summary(results)

            logger.info("Traitement terminé avec succès!")

        except Exception as e:
            logger.error(f"Erreur fatale: {str(e)}")
            sys.exit(1)


if __name__ == "__main__":
    main()<|MERGE_RESOLUTION|>--- conflicted
+++ resolved
@@ -310,11 +310,7 @@
                 logger.info(f"Traitement de la configuration ID: {config.id}")
                 logger.debug(f"Board: {config_data['board_name']} ({config_data['board_id']})")
                 logger.debug(f"List: {config_data.get('list_name', 'N/A')} ({config_data.get('list_id', 'N/A')})")
-<<<<<<< HEAD
-                  
-=======
-
->>>>>>> d78b9612
+
                 # Vérifier que les données essentielles sont présentes
                 if not config_data['token'] or not config_data['board_id']:
                     error_msg = "Configuration incomplète - Token ou Board ID manquant"
